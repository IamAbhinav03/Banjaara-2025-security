--- conflicted
+++ resolved
@@ -68,7 +68,6 @@
       <Card className="mb-4 shadow-lg">
         <CardContent>
           <h1 className="text-2xl font-bold mb-2">Upload CSV/Excel</h1>
-<<<<<<< HEAD
           <input
             type="file"
             accept=".csv"
@@ -91,35 +90,6 @@
             {loading ? <Loader className="animate-spin" /> : "Upload"}
           </Button>
           {status && <p className="mt-2 text-green-500">{status}</p>}
-=======
-          <div className="flex flex-col gap-4">
-            <div>
-              <input
-                type="file"
-                accept=".csv"
-                id="csv-upload"
-                onChange={(e) => setFile(e.target.files?.[0] || null)}
-                className="block w-full text-sm text-slate-500
-                  file:mr-4 file:py-2 file:px-4
-                  file:rounded-full file:border-0
-                  file:text-sm file:font-semibold
-                  file:bg-violet-50 file:text-violet-700
-                  hover:file:bg-violet-100"
-              />
-              {file && (
-                <p className="mt-2 text-sm text-blue-600">Selected: {file.name}</p>
-              )}
-            </div>
-            <Button 
-              onClick={handleUpload} 
-              disabled={!file}
-              className="w-full"
-            >
-              Upload
-            </Button>
-            {status && <p className={status.includes("failed") ? "text-red-500" : "text-green-500"}>{status}</p>}
-          </div>
->>>>>>> 6a8a6b90
         </CardContent>
       </Card>
     </div>
